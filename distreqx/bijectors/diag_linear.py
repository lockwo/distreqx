--- conflicted
+++ resolved
@@ -1,11 +1,6 @@
 """Diagonal linear bijector."""
 
-<<<<<<< HEAD
-from typing import Tuple
-
 import jax
-=======
->>>>>>> 77b8ee2c
 import jax.numpy as jnp
 from jaxtyping import Array
 
