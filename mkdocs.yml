theme:
    name: material
    features:
        - navigation.sections  # Sections are included in the navigation on the left.
        - toc.integrate  # Table of contents is integrated on the left; does not appear separately on the right.
        - header.autohide  # header disappears as you scroll
    palette:
        # Light mode / dark mode
        # We deliberately don't automatically use `media` to check a user's preferences. We default to light mode as
        # (a) it looks more professional, and (b) is more obvious about the fact that it offers a (dark mode) toggle.
        - scheme: default
          primary: white
          accent: amber
          toggle:
             icon: material/weather-night
             name: Switch to dark mode
        - scheme: slate
          primary: black
          accent: amber
          toggle:
             icon: material/weather-sunny
             name: Switch to light mode
    icon:
        repo: fontawesome/brands/github  # GitHub logo in top right
        logo: "material/chart-bell-curve"
    favicon: "_static/favicon.png"
    custom_dir: "docs/_overrides"  # Overriding part of the HTML


site_name: distreqx
site_description: The documentation for the distreqx software library.
site_author: Owen Lockwood
site_url: https://lockwo.github.io/distreqx

repo_url: https://github.com/lockwo/distreqx
repo_name: lockwo/distreqx
edit_uri: ""  # No edit button, as some of our pages are in /docs and some in /examples via symlink, so it's impossible for them all to be accurate

strict: true  # Don't allow warnings during the build process

extra_javascript: 
    # The below three make MathJax work, see https://squidfunk.github.io/mkdocs-material/reference/mathjax/
    - _static/mathjax.js
    - https://polyfill.io/v3/polyfill.min.js?features=es6
    - https://cdn.jsdelivr.net/npm/mathjax@3/es5/tex-mml-chtml.js

extra_css:
    - _static/custom_css.css

markdown_extensions:
    - pymdownx.arithmatex:  # Render LaTeX via MathJax
        generic: true
    - pymdownx.superfences  # Seems to enable syntax highlighting when used with the Material theme.
    - pymdownx.details  # Allowing hidden expandable regions denoted by ???
    - pymdownx.snippets:  # Include one Markdown file into another
        base_path: docs
    - admonition
    - toc:
        permalink: "¤"  # Adds a clickable permalink to each section heading
        toc_depth: 4

plugins:
    - search  # default search plugin; needs manually re-enabling when using any other plugins
    - autorefs  # Cross-links to headings
    - include_exclude_files:
        include:
            - ".htaccess"
        exclude:
            - "_overrides"
    - mknotebooks  # Jupyter notebooks
    - mkdocstrings:
        handlers:
            python:
                setup_commands:
                    - import pytkdocs_tweaks
                    - pytkdocs_tweaks.main()
                    - import jaxtyping
                    - jaxtyping.set_array_name_format("array")

                selection:
                    inherited_members: true  # Allow looking up inherited methods
                rendering:
                    show_root_heading: true  # actually display anything at all...
                    show_root_full_path: true  # display "diffrax.asdf" not just "asdf"
                    show_if_no_docstring: true
                    show_signature_annotations: true
                    show_source: false  # don't include source code
                    members_order: source  # order methods according to their order of definition in the source code, not alphabetical order
                    heading_level: 4

nav:
    - 'index.md'
    - Examples:
        - Binary MNIST VAE: 'examples/01_vae.ipynb'
    - API:
        - Distributions:
            - Gaussians:
              - 'api/distributions/normal.md'
              - 'api/distributions/mvn_diag.md'
              - 'api/distributions/mvn_from_bijector.md'
<<<<<<< HEAD
              - 'api/distributions/mvn_tri.md'
=======
            - 'api/distributions/bernoulli.md'
            - 'api/distributions/independent.md'
            - 'api/distributions/transformed.md'
            - 'api/distributions/_distribution.md'
>>>>>>> 203cc693
        - Bijectors:
            - 'api/bijectors/_bijector.md'
            - 'api/bijectors/_linear.md'
            - 'api/bijectors/block.md'
            - 'api/bijectors/chain.md'
            - 'api/bijectors/diag_linear.md'
            - 'api/bijectors/scalar_affine.md'
            - 'api/bijectors/shift.md'
            - 'api/bijectors/sigmoid.md'
            - 'api/bijectors/tanh.md'
            - 'api/bijectors/triangular_linear.md'
        - Utilities:
            - 'api/utils/math.md'
    - Further Details:
        - 'misc/faq.md'<|MERGE_RESOLUTION|>--- conflicted
+++ resolved
@@ -98,14 +98,11 @@
               - 'api/distributions/normal.md'
               - 'api/distributions/mvn_diag.md'
               - 'api/distributions/mvn_from_bijector.md'
-<<<<<<< HEAD
               - 'api/distributions/mvn_tri.md'
-=======
             - 'api/distributions/bernoulli.md'
             - 'api/distributions/independent.md'
             - 'api/distributions/transformed.md'
             - 'api/distributions/_distribution.md'
->>>>>>> 203cc693
         - Bijectors:
             - 'api/bijectors/_bijector.md'
             - 'api/bijectors/_linear.md'
